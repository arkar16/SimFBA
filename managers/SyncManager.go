package managers

import (
	"fmt"
	"log"
	"math"
	"math/rand"
	"sort"
	"strconv"
	"time"

	"github.com/CalebRose/SimFBA/dbprovider"
	"github.com/CalebRose/SimFBA/structs"
	"github.com/CalebRose/SimFBA/util"
)

func GetRecruitingModifiers() structs.AdminRecruitModifier {
	db := dbprovider.GetInstance().GetDB()

	var recruitModifiers structs.AdminRecruitModifier

	db.First(&recruitModifiers)

	return recruitModifiers
}

func SyncRecruiting(timestamp structs.Timestamp) {
	db := dbprovider.GetInstance().GetDB()
	fmt.Println(time.Now().UnixNano())
	rand.Seed(time.Now().UnixNano())
	//GetCurrentWeek

	if timestamp.RecruitingSynced {
		log.Fatalln("Recruiting already ran for this week. Please wait until next week to sync recruiting again.")
	}

	recruitProfilePointsMap := util.GetTeamPointsMap()

	recruitModifiers := GetRecruitingModifiers()

	teamRecruitingProfiles := GetRecruitingProfileForRecruitSync()

	teamMap := make(map[string]*structs.RecruitingTeamProfile)

	for i := 0; i < len(teamRecruitingProfiles); i++ {
		teamMap[strconv.Itoa(int(teamRecruitingProfiles[i].ID))] = &teamRecruitingProfiles[i]
	}

	var recruitProfiles []structs.RecruitPlayerProfile

	// Get every recruit
	recruits := GetAllUnsignedRecruits()

	// Iterate through every recruit
	for _, recruit := range recruits {
		recruitProfiles = GetRecruitPlayerProfilesByRecruitId(strconv.Itoa(int(recruit.ID)))

		if len(recruitProfiles) == 0 {
			fmt.Println("Skipping over " + recruit.FirstName + " " + recruit.LastName + " because no one is recruiting them.")
			continue
		}

		var recruitProfilesWithScholarship []structs.RecruitPlayerProfile

		eligibleTeams := 0

		var totalPointsOnRecruit float64 = 0

		var eligiblePointThreshold float64 = 0

		var signThreshold float64

		pointsPlaced := false
		spendingCountAdjusted := false

		for i := 0; i < len(recruitProfiles); i++ {

			if recruitProfiles[i].CurrentWeeksPoints == 0 {
				if recruitProfiles[i].SpendingCount > 0 && recruit.ID > 79370 {
					recruitProfiles[i].ResetSpendingCount()
					spendingCountAdjusted = true
					fmt.Println("Resetting spending count for " + recruit.FirstName + " " + recruit.LastName + " for " + recruitProfiles[i].TeamAbbreviation)
				}
				continue
			} else {
				pointsPlaced = true
			}

			rpa := structs.RecruitPointAllocation{
				RecruitID:        recruitProfiles[i].RecruitID,
				TeamProfileID:    recruitProfiles[i].ProfileID,
				RecruitProfileID: int(recruitProfiles[i].ID),
				WeekID:           timestamp.CollegeWeekID,
			}

			var curr float64 = 0

			var res float64 = 1 // recruitProfiles[i].RecruitingEfficiencyScore
			if recruitProfiles[i].AffinityOneEligible {
				res += .1
				rpa.ApplyAffinityOne()
			}
			if recruitProfiles[i].AffinityTwoEligible {
				res += .1
				rpa.ApplyAffinityTwo()
			}

			curr = float64(recruitProfiles[i].CurrentWeeksPoints) * res

			if recruitProfiles[i].SpendingCount > 0 {
				streakFormula := .1 * float64(recruitProfiles[i].SpendingCount)
				curr *= (1 + streakFormula)
			}

			if recruitProfiles[i].CurrentWeeksPoints < 0 || recruitProfiles[i].CurrentWeeksPoints > 20 {
				curr = 0
				rpa.ApplyCaughtCheating()
			}

			rpa.UpdatePointsSpent(recruitProfiles[i].CurrentWeeksPoints, curr)
			recruitProfiles[i].AddCurrentWeekPointsToTotal(curr)
			recruitProfilePointsMap[recruitProfiles[i].TeamAbbreviation] += recruitProfiles[i].CurrentWeeksPoints

			// Add RPA to point allocations list
			err := db.Save(&rpa).Error
			if err != nil {
				fmt.Println(err.Error())
				log.Fatalf("Could not save Point Allocation")
			}
		}

		if !pointsPlaced && !spendingCountAdjusted {
			fmt.Println("Skipping over " + recruit.FirstName + " " + recruit.LastName)
			continue
		}

		sort.Sort(structs.ByPoints(recruitProfiles))

		for i := 0; i < len(recruitProfiles) && pointsPlaced; i++ {
			recruitTeamProfile := teamMap[strconv.Itoa(recruitProfiles[i].ProfileID)]
			if recruitTeamProfile.TotalCommitments >= recruitTeamProfile.RecruitClassSize {
				continue
			}
			if eligiblePointThreshold == 0 && recruitProfiles[i].Scholarship {
				eligiblePointThreshold = float64(recruitProfiles[i].TotalPoints) * 0.75
			}

			if recruitProfiles[i].Scholarship && recruitProfiles[i].TotalPoints > eligiblePointThreshold {
				totalPointsOnRecruit += recruitProfiles[i].TotalPoints
				eligibleTeams += 1
				recruitProfilesWithScholarship = append(recruitProfilesWithScholarship, recruitProfiles[i])
			}
		}

		// Change?
		// Assign point totals
		// If there are any modifiers
		// Evaluate
		firstMod := float64(recruitModifiers.ModifierOne - timestamp.CollegeWeek)
		secondMod := float64(eligibleTeams) / float64(recruit.RecruitingModifier)
		thirdMod := math.Log10(float64(recruitModifiers.WeeksOfRecruiting - timestamp.CollegeWeek))
		signThreshold = firstMod * secondMod * thirdMod
		recruit.ApplyRecruitingStatus(totalPointsOnRecruit, signThreshold)

		// Change logic to withold teams without available scholarships
		if float64(totalPointsOnRecruit) > signThreshold && eligibleTeams > 0 && pointsPlaced {
			winningTeamID := 0
			var odds float64 = 0

			for winningTeamID == 0 && len(recruitProfilesWithScholarship) > 0 {
				percentageOdds := rand.Float64() * (totalPointsOnRecruit)
				var currentProbability float64 = 0

				for i := 0; i < len(recruitProfilesWithScholarship); i++ {
					// If a team has no available scholarships or if a team has 25 commitments, continue
					currentProbability += recruitProfilesWithScholarship[i].TotalPoints
					if float64(percentageOdds) <= currentProbability {
						// WINNING TEAM
						winningTeamID = recruitProfilesWithScholarship[i].ProfileID
						odds = float64(recruitProfilesWithScholarship[i].TotalPoints) / float64(totalPointsOnRecruit) * 100
						break
					}
				}

				if winningTeamID > 0 && len(recruitProfilesWithScholarship) > 0 {
					recruitTeamProfile := teamMap[strconv.Itoa(winningTeamID)]
					if recruitTeamProfile.TotalCommitments < recruitTeamProfile.RecruitClassSize {
						recruitTeamProfile.IncreaseCommitCount()
						teamAbbreviation := recruitTeamProfile.TeamAbbreviation
						recruit.AssignCollege(teamAbbreviation)

						newsLog := structs.NewsLog{
							WeekID:      timestamp.CollegeWeekID + 1,
							Week:        timestamp.CollegeWeek,
							SeasonID:    timestamp.CollegeSeasonID,
							MessageType: "Commitment",
							Message:     recruit.FirstName + " " + recruit.LastName + ", " + strconv.Itoa(recruit.Stars) + " star " + recruit.Position + " from " + recruit.City + ", " + recruit.State + " has signed with " + recruit.College + " with " + strconv.Itoa(int(odds)) + " percent odds.",
						}

						db.Create(&newsLog)
						fmt.Println("Created new log!")

						db.Save(&recruitTeamProfile)
						fmt.Println("Saved " + recruitTeamProfile.TeamAbbreviation + " profile.")

						for i := 0; i < len(recruitProfiles); i++ {
							if recruitProfiles[i].ProfileID == winningTeamID {
								recruitProfiles[i].SignPlayer()
							} else {
								recruitProfiles[i].LockPlayer()
								if recruitProfiles[i].Scholarship {
									tp := teamMap[strconv.Itoa(recruitProfiles[i].ProfileID)]
									tp.ReallocateScholarship()
									err := db.Save(&tp).Error
									if err != nil {
										fmt.Println(err.Error())
										log.Fatalf("Could not sync recruiting profile.")
									}

									fmt.Println("Reallocated Scholarship to " + tp.TeamAbbreviation)
								}
							}
						}

					} else {
						recruitProfilesWithScholarship = util.FilterOutRecruitingProfile(recruitProfilesWithScholarship, winningTeamID)
						winningTeamID = 0
						if len(recruitProfilesWithScholarship) == 0 {
							break
						}
						totalPointsOnRecruit = 0
						for _, rp := range recruitProfilesWithScholarship {
							totalPointsOnRecruit += rp.TotalPoints
						}
					}

				}
			}

<<<<<<< HEAD
			recruit.UpdateTeamID(winningTeamID)
			// Save Recruit
			err := db.Save(&recruit).Error
			if err != nil {
				fmt.Println(err.Error())
				log.Fatalf("Could not sync recruit")
			}
			fmt.Println("Save Recruit " + recruit.FirstName + " " + recruit.LastName)
=======
			recruit.UpdateTeamID(int(winningTeamID))
>>>>>>> ced9c664
		}

		// Save Player Files towards Recruit
		for _, rp := range recruitProfiles {
			// Save Team Profile
			err := db.Save(&rp).Error
			if err != nil {
				fmt.Println(err.Error())
				log.Fatalf("Could not sync recruiting profile.")
			}

			fmt.Println("Save recruit profile from " + rp.TeamAbbreviation + " towards " + recruit.FirstName + " " + recruit.LastName)
		}
	}

	// Update rank system for all teams
	var totalESPNScore float64 = 0
	var total247Score float64 = 0
	var totalRivalsScore float64 = 0

	for i := 0; i < len(teamRecruitingProfiles); i++ {

		signedRecruits := GetSignedRecruitsByTeamProfileID(strconv.Itoa(teamRecruitingProfiles[i].TeamID))

		teamRecruitingProfiles[i].UpdateTotalSignedRecruits(len(signedRecruits))

		team247Rank := Get247TeamRanking(teamRecruitingProfiles[i], signedRecruits)
		teamESPNRank := GetESPNTeamRanking(teamRecruitingProfiles[i], signedRecruits)
		teamRivalsRank := GetRivalsTeamRanking(teamRecruitingProfiles[i], signedRecruits)

		teamRecruitingProfiles[i].Assign247Rank(team247Rank)
		total247Score += team247Rank
		teamRecruitingProfiles[i].AssignESPNRank(teamESPNRank)
		totalESPNScore += teamESPNRank
		teamRecruitingProfiles[i].AssignRivalsRank(teamRivalsRank)
		totalRivalsScore += teamRivalsRank
	}

	averageESPNScore := totalESPNScore / 130
	average247score := total247Score / 130
	averageRivalScore := totalRivalsScore / 130

	for _, rp := range teamRecruitingProfiles {
		if recruitProfilePointsMap[rp.TeamAbbreviation] > rp.WeeklyPoints {
			rp.ApplyCaughtCheating()
		}

		var avg float64 = 0
		if averageESPNScore > 0 && average247score > 0 && averageRivalScore > 0 {
			distributionESPN := rp.ESPNScore / averageESPNScore
			distribution247 := rp.Rank247Score / average247score
			distributionRivals := rp.RivalsScore / averageRivalScore

			avg = (distributionESPN + distribution247 + distributionRivals) / 3

			rp.AssignCompositeRank(avg)
		}
		rp.ResetSpentPoints()

		// Save TEAM Recruiting Profile
		err := db.Save(&rp).Error
		if err != nil {
			fmt.Println(err.Error())
			log.Fatalf("Could not save timestamp")
		}
		fmt.Println("Saved Rank Scores for Team " + rp.TeamAbbreviation)
	}
}

func SyncRecruitingEfficiency(timestamp structs.Timestamp) {
	db := dbprovider.GetInstance().GetDB()

	// Get All Team Recruiting Profiles
	teams := GetAllCollegeTeamsWithRecruitingProfileAndCoach()

	// Iterate through all profiles

	// var teamProfilesToSave []structs.RecruitingTeamProfile

	for _, team := range teams {
		// Get all games by team within a season

		if team.Coach == "" || team.Coach == "AI" {
			continue
		}

		teamProfile := team.RecruitingProfile

		coach := team.CollegeCoach

		// What about previous season?
		currentSeasonGames := GetCollegeGamesByTeamIdAndSeasonId(
			strconv.Itoa(teamProfile.TeamID), strconv.Itoa(timestamp.CollegeSeasonID))

		currentSeasonWins, currentSeasonLosses := util.GetWinsAndLossesForCollegeGames(currentSeasonGames, teamProfile.TeamID, false)
		currentConferenceWins, currentConferenceLosses := util.GetWinsAndLossesForCollegeGames(currentSeasonGames, teamProfile.TeamID, true)

		previousSeasonGames := GetCollegeGamesByTeamIdAndSeasonId(
			strconv.Itoa(teamProfile.TeamID), strconv.Itoa(timestamp.CollegeSeasonID-1))

		previousSeasonWins, previousSeasonLosses := util.GetWinsAndLossesForCollegeGames(previousSeasonGames, teamProfile.TeamID, false)
		previousConferenceWins, previousConferenceLosses := util.GetWinsAndLossesForCollegeGames(previousSeasonGames, teamProfile.TeamID, true)
		// Do calculation for current season losses

		// Current Season Win Percentage
		var cswp float64 = 1
		var csweight float64 = .125
		var ccwp float64 = 1
		var ccweight float64 = .125
		var pswp float64 = 1
		var psweight float64 = .05
		var pcwp float64 = 1
		var pcweight float64 = .05
		var coachwp float64 = 1
		var coachweight float64 = .1

		var postSeasonVal float64
		var conferenceChampionshipVal float64
		var postseasonweight float64 = 0.025

		if timestamp.CollegeWeek < 15 {
			postSeasonVal = util.GetPostSeasonWeight(previousSeasonGames, teamProfile.TeamID)
			conferenceChampionshipVal = util.GetConferenceChampionshipWeight(previousSeasonGames, teamProfile.TeamID)
		} else {
			postSeasonVal = util.GetPostSeasonWeight(currentSeasonGames, teamProfile.TeamID)
			conferenceChampionshipVal = util.GetConferenceChampionshipWeight(currentSeasonGames, teamProfile.TeamID)
		}

		if currentSeasonWins+currentSeasonLosses > 0 {
			cswp = float64(currentSeasonWins) / float64(currentSeasonWins+currentSeasonLosses)
			if team.ConferenceID != 13 && currentConferenceWins+currentConferenceLosses > 0 {
				ccwp = float64(currentConferenceWins) / float64(currentConferenceWins+currentConferenceLosses)
			}
		}

		// Previous Season Win Percentage
		if previousSeasonWins+previousSeasonLosses > 0 {
			pswp = float64(previousSeasonWins) / float64(previousSeasonWins+previousSeasonLosses)
			if team.ConferenceID != 13 {
				pcwp = float64(previousConferenceWins) / float64(previousConferenceWins+previousConferenceLosses)
			}
		}

		if coach.OverallWins+coach.OverallLosses > 0 {
			coachwp = float64(coach.OverallWins) / float64(coach.OverallWins+coach.OverallLosses)
		}

		res := teamProfile.BaseEfficiencyScore

		cswsum := cswp * csweight                             // Current Season Win Percentage
		ccwsum := ccwp * ccweight                             // Current Conference Wins
		pswsum := pswp * psweight                             // Prev Season Wins
		pcwsum := pcwp * pcweight                             // Prev Conference Wins
		coachsum := coachwp * coachweight                     // Coach Overall Wins
		postseasonsum := postSeasonVal * postseasonweight     // PostSeason Check
		ccsum := conferenceChampionshipVal * postseasonweight // ConferenceChampionship Check

		totalSum := cswsum + ccwsum + pswsum + pcwsum + coachsum + postseasonsum + ccsum
		// totalWeight := csweight + ccweight + psweight + pcweight + coachweight + (postseasonweight * 2)

		// RES Calculation
		// Base of .8

		teamProfile.AssignRES(res + (totalSum * 0.4))

		err := db.Save(&teamProfile).Error
		if err != nil {
			fmt.Println(err.Error())
			log.Fatalf("Could not sync all team profiles.")
		}
		fmt.Println("Saved RES for Team: " + team.TeamAbbr)

		// teamProfilesToSave = append(teamProfilesToSave, teamProfile)
	}
	// Save the Recruiting Profiles
	// err = db.Save(&recruitProfilesToSave).Error
	// if err != nil {
	// 	fmt.Println(err.Error())
	// 	log.Fatalf("Could not sync res to all recruits")
	// }
}

func SyncAllMissingEfficiencies() {
	db := dbprovider.GetInstance().GetDB()
	recruitingProfiles := GetRecruitingProfileForRecruitSync()

	for _, rp := range recruitingProfiles {
		playerProfiles := GetOnlyRecruitProfilesByTeamProfileID(strconv.Itoa(int(rp.ID)))

		for _, pp := range playerProfiles {
			if pp.RecruitingEfficiencyScore != 0 {
				continue
			}
			pp.AssignRES(rp.RecruitingEfficiencyScore)

			err := db.Save(&pp).Error
			if err != nil {
				log.Panicln("COULD NOT SAVE ALL PROFILES")
			}
			fmt.Println("Saved profile from " + rp.Team + " towards " + strconv.Itoa(int(pp.ID)))
		}
	}
}

func SyncTeamRankings() {
	db := dbprovider.GetInstance().GetDB()
	// Update rank system for all teams
	teamRecruitingProfiles := GetRecruitingProfileForRecruitSync()

	var totalESPNScore float64 = 0
	var total247Score float64 = 0
	var totalRivalsScore float64 = 0

	for i := 0; i < len(teamRecruitingProfiles); i++ {

		signedRecruits := GetSignedRecruitsByTeamProfileID(strconv.Itoa(teamRecruitingProfiles[i].TeamID))

		teamRecruitingProfiles[i].UpdateTotalSignedRecruits(len(signedRecruits))

		team247Rank := Get247TeamRanking(teamRecruitingProfiles[i], signedRecruits)
		teamESPNRank := GetESPNTeamRanking(teamRecruitingProfiles[i], signedRecruits)
		teamRivalsRank := GetRivalsTeamRanking(teamRecruitingProfiles[i], signedRecruits)

		teamRecruitingProfiles[i].Assign247Rank(team247Rank)
		total247Score += team247Rank
		teamRecruitingProfiles[i].AssignESPNRank(teamESPNRank)
		totalESPNScore += teamESPNRank
		teamRecruitingProfiles[i].AssignRivalsRank(teamRivalsRank)
		totalRivalsScore += teamRivalsRank
	}

	averageESPNScore := totalESPNScore / 130
	average247score := total247Score / 130
	averageRivalScore := totalRivalsScore / 130

	for _, rp := range teamRecruitingProfiles {

		var avg float64 = 0
		if averageESPNScore > 0 && average247score > 0 && averageRivalScore > 0 {
			distributionESPN := rp.ESPNScore / averageESPNScore
			distribution247 := rp.Rank247Score / average247score
			distributionRivals := rp.RivalsScore / averageRivalScore

			avg = (distributionESPN + distribution247 + distributionRivals) / 3

			rp.AssignCompositeRank(avg)
		}

		// Save TEAM Recruiting Profile
		err := db.Save(&rp).Error
		if err != nil {
			fmt.Println(err.Error())
			log.Fatalf("Could not save timestamp")
		}
		fmt.Println("Saved Rank Scores for Team " + rp.TeamAbbreviation)
	}
}

func FillAIRecruitingBoards() {
	db := dbprovider.GetInstance().GetDB()
	fmt.Println(time.Now().UnixNano())
	rand.Seed(time.Now().UnixNano())
	ts := GetTimestamp()

	AITeams := GetOnlyAITeamRecruitingProfiles()
	UnsignedRecruits := GetAllUnsignedRecruits()
	stateMatcher := util.GetStateMatcher()
	regionMatcher := util.GetStateRegionMatcher()

	boardCount := 100

	if ts.CollegeWeek > 5 {
		boardCount = 125
	}

	for _, team := range AITeams {
		count := 0
		if !team.IsAI || team.TotalCommitments == team.RecruitClassSize {
			continue
		}

		existingBoard := GetOnlyRecruitProfilesByTeamProfileID(strconv.Itoa(int(team.ID)))
		teamNeeds := GetRecruitingNeeds(strconv.Itoa(int(team.ID)))
		// Get Current Count of the existing board
		for _, r := range existingBoard {
			if r.RemovedFromBoard {
				continue
			}

			if r.IsSigned {
				teamNeeds[r.Recruit.Position] -= 1
			}

			count++
		}

		for k := range teamNeeds {
			if teamNeeds[k] > 0 {
				teamNeeds[k] *= 4
			}
		}

		for _, croot := range UnsignedRecruits {
			if count == boardCount {
				break
			}

			if teamNeeds[croot.Position] < 1 {
				continue
			}

			passOnRecruit := false

			if croot.Stars == 5 && !isBlueBlood(team.AIBehavior) {
				passOnRecruit = true
			}

			if croot.Stars > 3 && !team.IsFBS {
				if isAcademicCroot(croot.AffinityOne, croot.AffinityTwo) && isIvyLeague(team.AIBehavior) {
					passOnRecruit = false
				} else {
					passOnRecruit = true
				}
			}

			// Conditions in which the team should not recruit this particular recruit
			if passOnRecruit {
				continue
			}

			// Check and see if the croot already exists on the player's board
			crootProfile := GetRecruitProfileByPlayerId(strconv.Itoa(int(croot.ID)), strconv.Itoa(int(team.ID)))
			if uint(crootProfile.ProfileID) == team.ID || crootProfile.ID > 0 || crootProfile.RemovedFromBoard || crootProfile.IsLocked {
				fmt.Println(croot.FirstName + " " + croot.LastName + " is already on " + team.TeamAbbreviation + "'s board.")
				continue
			}

			crootProfiles := GetRecruitPlayerProfilesByRecruitId(strconv.Itoa(int(croot.ID)))
			affinityMod := 0
			teamCount := 0

			for _, crootProfile := range crootProfiles {
				if crootProfile.RemovedFromBoard {
					continue
				}
				teamCount++
			}

			leadingVal := util.IsAITeamContendingForCroot(crootProfiles)
			if leadingVal > 15 {
				continue
			}

			odds := 5

			if ts.CollegeWeek > 5 {
				odds = 10
			}

			if croot.State == team.State {
				odds = 25
			}

			closeToHome := util.IsCrootCloseToHome(croot.State, croot.City, team.State, team.TeamAbbreviation, stateMatcher, regionMatcher)
			// In Region
			if closeToHome && croot.State != team.State {
				odds = 15
			}

			affinityOneApplicable := false
			affinityTwoApplicable := false

			if team.AIBehavior == "G5" {
				if croot.Stars > 3 {
					odds -= 15
				} else {
					odds += 5
				}
			}

			if team.AIBehavior == "Doormat" {
				if croot.Stars > 2 {
					odds -= 20
				} else {
					odds += 10
				}
			}

			for _, affinity := range team.Affinities {
				if (doesCrootHaveAffinity("Close to Home", croot)) && closeToHome {
					if team.IsFBS {
						odds += 33
					} else {
						odds += 20
					}

					if croot.AffinityOne == "Close to Home" {
						affinityOneApplicable = true
						affinityMod += 5
					}

					if croot.AffinityTwo == "Close to Home" {
						affinityTwoApplicable = true
						affinityMod += 5
					}
				}

				if doesCrootHaveAffinity("Academics", croot) && isAffinityApplicable("Academics", affinity) {
					if team.IsFBS {
						odds += 33
					} else {
						odds += 17
					}

					if croot.AffinityOne == "Academics" {
						affinityOneApplicable = true
						affinityMod += 5
					}

					if croot.AffinityTwo == "Academics" {
						affinityTwoApplicable = true
						affinityMod += 5
					}
				}

				if doesCrootHaveAffinity("Frontrunner", croot) && isAffinityApplicable("Frontrunner", affinity) {
					if team.IsFBS {
						odds += 33
					} else {
						odds += 17
					}

					if isBlueBlood(team.AIBehavior) || team.AIBehavior == "Playoff Buster" {
						odds += 5
					}

					if croot.AffinityOne == "Frontrunner" {
						affinityOneApplicable = true
						affinityMod += 5
					}

					if croot.AffinityTwo == "Frontrunner" {
						affinityTwoApplicable = true
						affinityMod += 5
					}
				}

				if doesCrootHaveAffinity("Religion", croot) && isAffinityApplicable("Religion", affinity) {
					if team.IsFBS {
						odds += 33
					} else {
						odds += 17
					}

					if croot.AffinityOne == "Religion" {
						affinityOneApplicable = true
						affinityMod += 5
					}

					if croot.AffinityTwo == "Religion" {
						affinityTwoApplicable = true
						affinityMod += 5
					}
				}

				if doesCrootHaveAffinity("Service", croot) && isAffinityApplicable("Service", affinity) {
					if team.IsFBS {
						odds += 33
					} else {
						odds += 17
					}

					if croot.AffinityOne == "Service" {
						affinityOneApplicable = true
						affinityMod += 5
					}

					if croot.AffinityTwo == "Service" {
						affinityTwoApplicable = true
						affinityMod += 5
					}
				}

				if doesCrootHaveAffinity("Small School", croot) && isAffinityApplicable("Small School", affinity) {
					if team.IsFBS {
						odds += 33
					} else {
						odds += 17
					}

					if croot.AffinityOne == "Small School" {
						affinityOneApplicable = true
						affinityMod += 5
					}

					if croot.AffinityTwo == "Small School" {
						affinityTwoApplicable = true
						affinityMod += 5
					}
				}
			}

			chance := util.GenerateIntFromRange(1, 100)

			willAddToBoard := isHighlyContestedCroot(affinityMod, teamCount)

			if chance <= odds && willAddToBoard {
				playerProfile := structs.RecruitPlayerProfile{
					RecruitID:                 int(croot.ID),
					ProfileID:                 int(team.ID),
					SeasonID:                  ts.CollegeSeasonID,
					TotalPoints:               0,
					CurrentWeeksPoints:        0,
					SpendingCount:             0,
					Scholarship:               false,
					ScholarshipRevoked:        false,
					TeamAbbreviation:          team.TeamAbbreviation,
					AffinityOneEligible:       affinityOneApplicable,
					AffinityTwoEligible:       affinityTwoApplicable,
					RecruitingEfficiencyScore: 1,
					IsSigned:                  false,
					IsLocked:                  false,
				}

				err := db.Create(&playerProfile).Error
				if err != nil {
					log.Fatalln("Could not add " + croot.FirstName + " " + croot.LastName + " to " + team.TeamAbbreviation + "'s Recruiting Board.")
				}

				teamNeeds[croot.Position] -= 1
				count++
			}
		}
	}
}

func AllocatePointsToAIBoards() {
	db := dbprovider.GetInstance().GetDB()
	fmt.Println(time.Now().UnixNano())
	rand.Seed(time.Now().UnixNano())
	ts := GetTimestamp()

	AITeams := GetOnlyAITeamRecruitingProfiles()

	for _, team := range AITeams {
		if team.SpentPoints >= team.WeeklyPoints || team.TotalCommitments >= team.RecruitClassSize {
			continue
		}

		teamID := strconv.Itoa(int(team.ID))

		teamRecruits := GetRecruitsForAIPointSync(teamID)

		teamNeedsMap := GetRecruitingNeeds(teamID)

		// Safety check to make sure teams aren't recruiting too many in one position
		for _, croot := range teamRecruits {
			if croot.IsSigned && croot.TeamAbbreviation == team.TeamAbbreviation {
				teamNeedsMap[croot.Recruit.Position] -= 1
			}
		}

		for _, croot := range teamRecruits {
			pointsRemaining := team.WeeklyPoints - team.SpentPoints
			if team.SpentPoints >= team.WeeklyPoints || pointsRemaining <= 0 || (pointsRemaining < 1 && pointsRemaining > 0) {
				break
			}

			if croot.IsSigned || croot.CurrentWeeksPoints > 0 {
				continue
			}

			removeCrootFromBoard := false
			var num float64 = 0
			recruitID := strconv.Itoa(int(croot.RecruitID))

			if (croot.IsLocked && croot.TeamAbbreviation != croot.Recruit.College) || teamNeedsMap[croot.Recruit.Position] <= 0 {
				removeCrootFromBoard = true
			}

			if !removeCrootFromBoard {
				profiles := GetRecruitPlayerProfilesByRecruitId(recruitID)

				if croot.PreviousWeekPoints > 0 {
					leadingTeamVal := util.IsAITeamContendingForCroot(profiles)

					if croot.PreviousWeekPoints+croot.TotalPoints >= leadingTeamVal*0.75 || leadingTeamVal < 15 {
						num = croot.PreviousWeekPoints
						if num > pointsRemaining {
							num = pointsRemaining
						}
					} else {
						removeCrootFromBoard = true
					}
				} else {
					maxChance := 2
					if ts.CollegeWeek > 3 {
						maxChance = 4
					}
					chance := util.GenerateIntFromRange(1, maxChance)
					if (chance < 2 && ts.CollegeWeek <= 3) || (chance < 4 && ts.CollegeWeek > 3) {
						continue
					}

					min := 5
					max := 15

					if team.AIBehavior == "Blue Blood" || team.AIBehavior == "Playoff Buster" {
						min = 8
					} else if team.AIBehavior == "Doormat" || isIvyLeague(team.AIBehavior) {
						max = 10
					}

					num = float64(util.GenerateIntFromRange(min, max))
					if num > pointsRemaining {
						num = pointsRemaining
					}

					leadingTeamVal := util.IsAITeamContendingForCroot(profiles)

					if float64(num)+croot.TotalPoints < leadingTeamVal*0.75 {
						removeCrootFromBoard = true
					}
					if leadingTeamVal < 15 {
						removeCrootFromBoard = false
					}
				}
			}

			if removeCrootFromBoard || (team.ScholarshipsAvailable == 0 && !croot.Scholarship) {
				if croot.Scholarship {
					croot.ToggleScholarship(false, true)
					team.ReallocateScholarship()
				}
				croot.ToggleRemoveFromBoard()
				fmt.Println("Because " + croot.Recruit.FirstName + " " + croot.Recruit.LastName + " is heavily considering other teams, they are being removed from " + team.TeamAbbreviation + "'s Recruiting Board.")
				db.Save(&croot)
				continue
			}

			croot.AllocateCurrentWeekPoints(num)
			if !croot.Scholarship && team.ScholarshipsAvailable > 0 {
				croot.ToggleScholarship(true, false)
				team.SubtractScholarshipsAvailable()
			}

			team.AIAllocateSpentPoints(num)
			db.Save(&croot)
			fmt.Println(team.TeamAbbreviation + " allocating " + strconv.Itoa(int(num)) + " points to " + croot.Recruit.FirstName + " " + croot.Recruit.LastName)

		}
		// Save Team Profile after iterating through recruits
		fmt.Println("Saved " + team.TeamAbbreviation + " Recruiting Board!")
		db.Save(&team)
	}
}

func ResetAIBoardsForCompletedTeams() {
	db := dbprovider.GetInstance().GetDB()

	AITeams := GetOnlyAITeamRecruitingProfiles()

	for _, team := range AITeams {
		// If a team already has the maximum allowed for their recruiting class, take all Recruit Profiles for that team where the recruit hasn't signed, and reset their total points.
		// This is so that these unsigned recruits can be recruited for and will allow the AI to put points onto those recruits.

		if team.TotalCommitments >= team.RecruitClassSize {
			teamRecruits := GetRecruitsByTeamProfileID(strconv.Itoa(int(team.ID)))

			for _, croot := range teamRecruits {
				if croot.IsSigned || croot.IsLocked {
					continue
				}
				croot.ResetTotalPoints()
				db.Save(&croot)
			}
			team.ResetSpentPoints()
			db.Save(&team)
		}
	}
}

func isBlueBlood(behavior string) bool {
	return behavior == "Blue Blood"
}

func isIvyLeague(behavior string) bool {
	return behavior == "Ivy League"
}

func isAcademicCroot(af1 string, af2 string) bool {
	return af1 == "Academics" || af2 == "Academics"
}

func isAffinityApplicable(affinity string, af structs.ProfileAffinity) bool {
	return af.AffinityName == affinity && af.IsApplicable
}

func doesCrootHaveAffinity(affinity string, croot structs.Recruit) bool {
	return croot.AffinityOne == affinity || croot.AffinityTwo == affinity
}

func isHighlyContestedCroot(mod int, teams int) bool {
	chance := util.GenerateIntFromRange(1, 20)
	chance += mod

	return chance > teams
}<|MERGE_RESOLUTION|>--- conflicted
+++ resolved
@@ -237,18 +237,7 @@
 				}
 			}
 
-<<<<<<< HEAD
-			recruit.UpdateTeamID(winningTeamID)
-			// Save Recruit
-			err := db.Save(&recruit).Error
-			if err != nil {
-				fmt.Println(err.Error())
-				log.Fatalf("Could not sync recruit")
-			}
-			fmt.Println("Save Recruit " + recruit.FirstName + " " + recruit.LastName)
-=======
 			recruit.UpdateTeamID(int(winningTeamID))
->>>>>>> ced9c664
 		}
 
 		// Save Player Files towards Recruit
